--- conflicted
+++ resolved
@@ -121,10 +121,6 @@
             raise RESTAPIException(response)
 
 
-<<<<<<< HEAD
-
-=======
->>>>>>> 5cda8350
     def commit_transaction(self, **kwargs):
         if self.transaction is not None:
             url = os.path.join(self.transaction, 'fcr:tx/fcr:commit')
@@ -134,11 +130,7 @@
                 self.transaction = None
                 return True
             else:
-<<<<<<< HEAD
-                return False
-=======
                 raise RESTAPIException(response)
->>>>>>> 5cda8350
 
 
     def rollback_transaction(self, **kwargs):
