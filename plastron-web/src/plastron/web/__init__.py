import logging
import os
import yaml
import urllib.parse
from pathlib import Path
from argparse import Namespace
from flask import Flask, url_for
from werkzeug.exceptions import NotFound

<<<<<<< HEAD
from plastron.cli.context import PlastronContext
from plastron.jobs.imports import ImportJob, ImportJobs
from plastron.jobs import JobError, JobConfigError, JobNotFoundError
from plastron.web.activitystream import activitystream_bp
from plastron.utils import envsubst
=======
from plastron.jobs.importjob import ImportJob, ImportJobs
from plastron.jobs import JobError, JobConfigError, JobNotFoundError
>>>>>>> 1f66a979

logger = logging.getLogger(__name__)


def job_url(job_id):
    return url_for('show_job', _external=True, job_id=job_id)


def items(log):
    return {
        'count': len(log),
        'items': [c for c in log]
    }


def latest_dropped_items(job: ImportJob):
    latest_run = job.latest_run()
    if latest_run is None:
        return {}

    return {
        'timestamp': latest_run.timestamp,
        'failed': items(latest_run.failed_items),
        'invalid': items(latest_run.invalid_items)
    }


def create_app(config_file: str):
    app = Flask(__name__)
    with open(config_file, "r") as stream:
        config = envsubst(yaml.safe_load(stream))
        app.config['CONTEXT'] = Namespace(obj=PlastronContext(config=config, args=Namespace(delegated_user=None)))
    jobs_dir = Path(os.environ.get('JOBS_DIR', 'jobs'))
    jobs = ImportJobs(directory=jobs_dir)
<<<<<<< HEAD
    app.register_blueprint(activitystream_bp)
=======
>>>>>>> 1f66a979

    def get_job(job_id: str):
        return jobs.get_job(urllib.parse.unquote(job_id))

    @app.route('/jobs')
    def list_jobs():
        if not jobs_dir.exists():
            logger.warning(f'Jobs directory "{jobs_dir.absolute()}" does not exist; returning empty list')
            return {'jobs': []}
        job_ids = sorted(f.name for f in jobs_dir.iterdir() if f.is_dir())
        return {'jobs': [{'@id': job_url(job_id), 'job_id': job_id} for job_id in job_ids]}

    @app.route('/jobs/<path:job_id>')
    def show_job(job_id):
        try:
            job = get_job(job_id)
            job.load_config()
        except JobNotFoundError:
            logger.warning(f'Job {job_id} not found')
            raise NotFound
        except JobConfigError:
            logger.warning(f'Cannot open config file for job {job_id}')
            # TODO: more complete information in the response body?
            raise NotFound

        try:
            return {
                '@id': job_url(job_id),
                **vars(job.config),
                'runs': job.runs,
                'completed': items(job.completed_log),
                'dropped': latest_dropped_items(job),
                'total': job.get_metadata().total
            }
        except JobError as e:
            raise NotFound from e

    return app<|MERGE_RESOLUTION|>--- conflicted
+++ resolved
@@ -7,16 +7,11 @@
 from flask import Flask, url_for
 from werkzeug.exceptions import NotFound
 
-<<<<<<< HEAD
 from plastron.cli.context import PlastronContext
-from plastron.jobs.imports import ImportJob, ImportJobs
+from plastron.jobs.importjob import ImportJob, ImportJobs
 from plastron.jobs import JobError, JobConfigError, JobNotFoundError
 from plastron.web.activitystream import activitystream_bp
 from plastron.utils import envsubst
-=======
-from plastron.jobs.importjob import ImportJob, ImportJobs
-from plastron.jobs import JobError, JobConfigError, JobNotFoundError
->>>>>>> 1f66a979
 
 logger = logging.getLogger(__name__)
 
@@ -51,10 +46,7 @@
         app.config['CONTEXT'] = Namespace(obj=PlastronContext(config=config, args=Namespace(delegated_user=None)))
     jobs_dir = Path(os.environ.get('JOBS_DIR', 'jobs'))
     jobs = ImportJobs(directory=jobs_dir)
-<<<<<<< HEAD
     app.register_blueprint(activitystream_bp)
-=======
->>>>>>> 1f66a979
 
     def get_job(job_id: str):
         return jobs.get_job(urllib.parse.unquote(job_id))
