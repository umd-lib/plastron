--- conflicted
+++ resolved
@@ -16,17 +16,7 @@
         e = future.exception()
         if e:
             logger.error(f"Job {self.message.job_id} failed: {e}")
-<<<<<<< HEAD
-            self.listener.status_queue.send(
-                headers={
-                    'PlastronJobId': self.message.job_id,
-                    'PlastronJobError': str(e),
-                    'persistent': 'true'
-                }
-            )
-=======
             response = PlastronErrorMessage(job_id=self.message.job_id, error=str(e))
->>>>>>> bf2352ce
         else:
             # assume no errors, return the response
             response = future.result()
@@ -56,17 +46,7 @@
         e = future.exception()
         if e:
             logger.error(f"Job {self.message.job_id} failed: {e}")
-<<<<<<< HEAD
-            self.reply_to.send(
-                headers={
-                    'PlastronJobId': self.message.job_id,
-                    'PlastronJobError': str(e),
-                    'persistent': 'true'
-                }
-            )
-=======
             self.reply_queue.send(PlastronErrorMessage(job_id=self.message.job_id, error=str(e)))
->>>>>>> bf2352ce
         else:
             # assume no errors, return the response
             response = future.result()
