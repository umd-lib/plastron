'''handler for loading reel objects created by the ndnp handler'''

import csv
import logging
import os
from classes import pcdm
import rdflib
from rdflib import Namespace

#============================================================================
# NAMESPACE BINDINGS
#============================================================================

namespace_manager = rdflib.namespace.NamespaceManager(rdflib.Graph())

bibo = Namespace('http://purl.org/ontology/bibo/')
namespace_manager.bind('bibo', bibo, override=False)

carriers = Namespace('http://id.loc.gov/vocabulary/carriers/')
namespace_manager.bind('carriers', carriers, override=False)

dc = Namespace('http://purl.org/dc/elements/1.1/')
namespace_manager.bind('dc', dc, override=False)

dcmitype = Namespace('http://purl.org/dc/dcmitype/')
namespace_manager.bind('dcmitype', dcmitype, override=False)

dcterms = Namespace('http://purl.org/dc/terms/')
namespace_manager.bind('dcterms', dcterms, override=False)

ebucore = Namespace('http://www.ebu.ch/metadata/ontologies/ebucore/ebucore#')
namespace_manager.bind('ebucore', ebucore, override=False)

foaf = Namespace('http://xmlns.com/foaf/0.1/')
namespace_manager.bind('foaf', foaf, override=False)

iana = Namespace('http://www.iana.org/assignments/relation/')
namespace_manager.bind('iana', iana, override=False)

ndnp = Namespace('http://chroniclingamerica.loc.gov/terms/')
namespace_manager.bind('ndnp', ndnp, override=False)

ore = Namespace('http://www.openarchives.org/ore/terms/')
namespace_manager.bind('ore', ore, override=False)

pcdm_ns = Namespace('http://pcdm.org/models#')
namespace_manager.bind('pcdm', pcdm_ns, override=False)

pcdm_use = Namespace('http://pcdm.org/use#')
namespace_manager.bind('pcdmuse', pcdm_use, override=False)

rdf = Namespace('http://www.w3.org/1999/02/22-rdf-syntax-ns#')
namespace_manager.bind('rdf', rdf, override=False)

#============================================================================
# DATA LOADING FUNCTION
#============================================================================

def load(repo, batch_config):
    return Batch(repo, batch_config)

class ConfigException(Exception):
    def __init__(self, message):
        self.message = message
    def __str__(self):
        return self.message

#============================================================================
# CSV BATCH CLASS
#============================================================================

class Batch():

    '''iterator class representing the set of resources to be loaded'''

    def __init__(self, repo, batch_config):
        self.logger = logging.getLogger(
            __name__ + '.' + self.__class__.__name__
            )
        self.collection = pcdm.Collection()
        self.collection.uri = rdflib.URIRef(batch_config.get('COLLECTION'))

        # check that the supplied collection exists and get title
        response = repo.get(
            self.collection.uri, headers={'Accept': 'application/rdf+xml'}
            )
        if response.status_code == 200:
            coll_graph = rdflib.graph.Graph().parse(data=response.text)
            self.collection.title = str(self.collection.uri)
            for (subj, pred, obj) in coll_graph:
                if str(pred) == "http://purl.org/dc/elements/1.1/title":
                    self.collection.title = obj
        else:
            raise ConfigException(
                "Collection URI {0} could not be reached.".format(
                    self.collection.uri
                    )
                )
        self.collections = [self.collection]
        self.path = batch_config.get('LOCAL_PATH')
        self.files = [os.path.join(self.path, f) for f in os.listdir(self.path)]
        self.length = len(self.files)
        self.num = 0

    def __iter__(self):
        return self

    def __next__(self):
        if self.num < self.length:
            reel = Reel(self.files[self.num])
            reel.collections = self.collections
            self.num += 1
            return reel
        else:
            self.logger.info('Processing complete!')
            raise StopIteration()

#============================================================================
# NDNP REEL OBJECT
#============================================================================

class Reel(pcdm.Item):

    '''class representing an NDNP reel'''

    def __init__(self, csvfile):
        pcdm.Item.__init__(self)
        self.id = os.path.splitext(os.path.basename(csvfile))[0]
        self.title = 'Reel Number {0}'.format(self.id)
        self.sequence_attr = ('Frame', 'sequence')
        self.path = csvfile
        
        with open(self.path, 'r') as f:
            reader = csv.DictReader(f)
            self.components = [
                Frame(self, row['sequence'], row['uri']) for row in reader
                ]

        self.graph.add(
            (self.uri, dcterms.title, rdflib.Literal(self.title))
            )
        self.graph.add(
            (self.uri, dcterms.identifier, rdflib.Literal(self.id))
            )
        self.graph.add(
            (self.uri, rdf.type, carriers.hd)
            )

#============================================================================
# NDNP FRAME OBJECT
#============================================================================

class Frame(pcdm.Component):

    '''class referencing an existing page object for purpose of reel creation'''

    def __init__(self, reel, sequence, uri):
        pcdm.Component.__init__(self)

        self.sequence = sequence
        self.uri = rdflib.URIRef(uri)
<<<<<<< HEAD
        self.title = "{0}, frame {1}".format(reel.title, self.sequence)
=======
        self.title = "{0}, frame {1}".format(reel.title, self.frame)
        self.ordered = True
>>>>>>> 236bafcf
<|MERGE_RESOLUTION|>--- conflicted
+++ resolved
@@ -159,9 +159,6 @@
 
         self.sequence = sequence
         self.uri = rdflib.URIRef(uri)
-<<<<<<< HEAD
+
         self.title = "{0}, frame {1}".format(reel.title, self.sequence)
-=======
-        self.title = "{0}, frame {1}".format(reel.title, self.frame)
         self.ordered = True
->>>>>>> 236bafcf
