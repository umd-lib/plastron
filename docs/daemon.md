# Plastron Server

The Plastron server (a.k.a., "plastrond") is implemented by the
[plastron.daemon](../plastron/daemon.py) module, and there is a *plastrond*
entry point provided by [setup.py](../setup.py).

## Running with Python

```bash
# Install dependencies
pip install -e .
```

The Plastron Daemon itself can run in one of two modes:

* As a STOMP client: `plastrond -c <config file> stomp`
* An HTTP server: `plastrond -c <config file> http`

## Running with Docker Swarm

This repository contains a [docker-compose.yml](../docker-compose.yml) file 
that defines a Docker stack that can be run alongside the [umd-fcrepo-docker]
stack. This stack runs two containers, `plastrond-stomp` and `plastrond-http`,
each running the Plastron Daemon in their respective mode.

```
# if you are not already running in swarm mode
docker swarm init

# build the image
docker build -t plastrond .

# Create an "archelon_id" private/public key pair
# The Archelon instance should be configured with "archelon_id.pub" as the
# PLASTRON_PUBLIC_KEY
ssh-keygen -q -t rsa -N '' -f archelon_id

<<<<<<< HEAD
=======
# Copy the docker-plastron-template.yml and edit the configuration
cp docker-plastron-template.yml docker-plastron.yml
vim docker-plastron.yml

>>>>>>> bf2352ce
# deploy the stack
docker stack deploy -c docker-compose.yml plastrond
```

To watch the logs:

```
# STOMP
docker service logs -f plastrond_plastrond-stomp

# HTTP
docker service logs -f plastrond_plastrond-http
```

## Configuration

See [Configuration](configuration.md).

See [docker-plastron-template.yml](../docker-plastron-template.yml) for an 
example of the config file.

## STOMP Message Headers

The Plastron Daemon expects the following headers to be present in messages
received on the `JOBS` destination:

* `PlastronCommand`
* `PlastronJobId`

Additional arguments for a command are sent in headers with the form `PlastronArg-{name}`.
Many of these are specific to the command, but there is one with standard behavior across
all commands:

| Header                   | Description |
|--------------------------|-------------|
|`PlastronArg-on-behalf-of`|Username to delegate repository operations to|

See the [messages documentation](messages.md) for details on the headers and bodies
of the messages the Plastron Daemon emits.

[umd-fcrepo-docker]: https://github.com/umd-lib/umd-fcrepo-docker<|MERGE_RESOLUTION|>--- conflicted
+++ resolved
@@ -35,13 +35,10 @@
 # PLASTRON_PUBLIC_KEY
 ssh-keygen -q -t rsa -N '' -f archelon_id
 
-<<<<<<< HEAD
-=======
 # Copy the docker-plastron-template.yml and edit the configuration
 cp docker-plastron-template.yml docker-plastron.yml
 vim docker-plastron.yml
 
->>>>>>> bf2352ce
 # deploy the stack
 docker stack deploy -c docker-compose.yml plastrond
 ```
