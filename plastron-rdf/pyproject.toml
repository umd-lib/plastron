[project]
name = "plastron-rdf"
<<<<<<< HEAD
version = "4.2.0"
=======
version = "4.3.0"
>>>>>>> e8aaf067
requires-python = ">= 3.8"
dependencies = [
    "rdflib",
]

[project.optional-dependencies]
test = [
    "freezegun",
    "pytest",
    "pytest-cov",
]<|MERGE_RESOLUTION|>--- conflicted
+++ resolved
@@ -1,10 +1,6 @@
 [project]
 name = "plastron-rdf"
-<<<<<<< HEAD
-version = "4.2.0"
-=======
 version = "4.3.0"
->>>>>>> e8aaf067
 requires-python = ">= 3.8"
 dependencies = [
     "rdflib",
