<<<<<<< HEAD
from edtf import parse_edtf
from iso639 import is_valid639_1, is_valid639_2
from plastron import pcdm, rdf
from plastron.authority import LabeledThing
from plastron.namespaces import dc, dcterms, edm
from pyparsing import ParseException
from rdflib import Namespace

umdtype = Namespace('http://vocab.lib.umd.edu/datatype#')


def is_edtf_formatted(value):
    try:
        parse_edtf(value)
        return True
    except ParseException:
        return False


def is_valid_iso639_code(value):
    return is_valid639_1(value) or is_valid639_2(value)
=======
from plastron import pcdm, rdf
from plastron.authority import LabeledThing
from plastron.namespaces import dc, dcterms, edm
from plastron.validation import is_edtf_formatted, is_valid_iso639_code
>>>>>>> 7ffaae74


@rdf.object_property('object_type', dcterms.type)
@rdf.data_property('identifier', dcterms.identifier)
@rdf.object_property('rights', dcterms.rights)
@rdf.data_property('title', dcterms.title)
@rdf.object_property('format', edm.hasType)
@rdf.object_property('archival_collection', dcterms.isPartOf, embed=True, obj_class=LabeledThing)
@rdf.data_property('date', dc.date)
@rdf.data_property('description', dcterms.description)
@rdf.data_property('alternate_title', dcterms.alternative)
@rdf.object_property('creator', dcterms.creator, embed=True, obj_class=LabeledThing)
@rdf.object_property('contributor', dcterms.contributor, embed=True, obj_class=LabeledThing)
@rdf.object_property('publisher', dcterms.publisher, embed=True, obj_class=LabeledThing)
@rdf.object_property('location', dcterms.spatial, embed=True, obj_class=LabeledThing)
@rdf.data_property('extent', dcterms.extent)
@rdf.object_property('subject', dcterms.subject, embed=True, obj_class=LabeledThing)
@rdf.data_property('language', dc.language)
@rdf.object_property('rights_holder', dcterms.rightsHolder, embed=True, obj_class=LabeledThing)
@rdf.data_property('bibliographic_citation', dcterms.bibliographicCitation)
@rdf.data_property('accession_number', dcterms.identifier, datatype=umdtype.accessionNumber)
class Item(pcdm.Object):
    HEADER_MAP = {
        'object_type': 'Object Type',
        'identifier': 'Identifier',
        'rights': 'Rights Statement',
        'title': 'Title',
        'format': 'Format',
        'archival_collection.label': 'Archival Collection',
        'date': 'Date',
        'description': 'Description',
        'alternate_title': 'Alternate Title',
        'creator.label': 'Creator',
        'creator.same_as': 'Creator URI',
        'contributor.label': 'Contributor',
        'contributor.same_as': 'Contributor URI',
        'publisher.label': 'Publisher',
        'publisher.same_as': 'Publisher URI',
        'location.label': 'Location',
        'extent': 'Extent',
        'subject.label': 'Subject',
        'language': 'Language',
        'rights_holder.label': 'Rights Holder',
        'bibliographic_citation': 'Collection Information',
        'accession_number': 'Accession Number'
    }
    VALIDATION_RULESET = {
        'object_type': {
            'exactly': 1
        },
        'identifier': {
            'min_values': 1
        },
        'rights': {
            'exactly': 1
        },
        'title': {
            'exactly': 1
        },
        'format': {},
        'archival_collection': {
            'max_values': 1
        },
        'date': {
            'max_values': 1,
            'function': is_edtf_formatted
        },
        'description': {
            'max_values': 1
        },
        'alternate_title': {},
        'creator': {},
        'contributor': {},
        'publisher': {},
        'location': {},
        'extent': {},
        'subject': {},
        'language': {
            'function': is_valid_iso639_code
        },
        'rights_holder': {},
        'bibliographic_citation': {
            'max_values': 1
        },
        'accession_number': {
            'max_values': 1
        }
    }<|MERGE_RESOLUTION|>--- conflicted
+++ resolved
@@ -1,31 +1,11 @@
-<<<<<<< HEAD
-from edtf import parse_edtf
-from iso639 import is_valid639_1, is_valid639_2
-from plastron import pcdm, rdf
-from plastron.authority import LabeledThing
-from plastron.namespaces import dc, dcterms, edm
-from pyparsing import ParseException
-from rdflib import Namespace
-
-umdtype = Namespace('http://vocab.lib.umd.edu/datatype#')
-
-
-def is_edtf_formatted(value):
-    try:
-        parse_edtf(value)
-        return True
-    except ParseException:
-        return False
-
-
-def is_valid_iso639_code(value):
-    return is_valid639_1(value) or is_valid639_2(value)
-=======
 from plastron import pcdm, rdf
 from plastron.authority import LabeledThing
 from plastron.namespaces import dc, dcterms, edm
 from plastron.validation import is_edtf_formatted, is_valid_iso639_code
->>>>>>> 7ffaae74
+from rdflib import Namespace
+
+
+umdtype = Namespace('http://vocab.lib.umd.edu/datatype#')
 
 
 @rdf.object_property('object_type', dcterms.type)
